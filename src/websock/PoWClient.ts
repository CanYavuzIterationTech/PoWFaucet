import { WebSocket, RawData } from 'ws';
import * as crypto from "crypto";
<<<<<<< HEAD
import { faucetConfig, PoWHashAlgo } from '../common/FaucetConfig';
import { PoWSession, PoWSessionStatus } from './PoWSession';
=======
import { faucetConfig } from '../common/FaucetConfig';
import { IPoWSessionRecoveryInfo, PoWSession, PoWSessionStatus } from './PoWSession';
>>>>>>> 75fb6fa5
import { AddressMark, FaucetStore, SessionMark } from '../services/FaucetStore';
import { renderTimespan } from '../utils/DateUtils';
import { isValidGuid } from '../utils/GuidUtils';
import { ClaimTx, EthWeb3Manager } from '../services/EthWeb3Manager';
import { ServiceManager } from '../common/ServiceManager';
import { PoWShareVerification } from './PoWShareVerification';
import { PoWStatusLog, PoWStatusLogLevel } from '../common/PoWStatusLog';
import { weiToEth } from '../utils/ConvertHelpers';
import { FaucetStatus, IFaucetStatus } from '../services/FaucetStatus';
import { EnsWeb3Manager } from '../services/EnsWeb3Manager';
import { FaucetStatsLog } from '../services/FaucetStatsLog';
import { PoWRewardLimiter } from '../services/PoWRewardLimiter';
import { CaptchaVerifier } from '../services/CaptchaVerifier';
import { FaucetWebApi } from '../webserv/FaucetWebApi';
import { getPoWParamsStr } from '../utils/PoWParamsHelper';

export class PoWClient {
  private static activeClients: PoWClient[] = [];

  public static sendToAll(action: string, data?: any) {
    this.activeClients.forEach((client) => {
      try {
        client.sendMessage(action, data);
      } catch(ex) {}
    });
  }

  public static getAllClients(): PoWClient[] {
    return this.activeClients;
  }

  public static getClientCount(): number {
    return this.activeClients.length;
  }

  private socket: WebSocket;
  private remoteIp: string;
  private session: PoWSession = null;
  private pingTimer: NodeJS.Timer = null;
  private lastPingPong: Date;
  private statusHash: string;
  private clientVersion: string;

  public constructor(socket: WebSocket, remoteIp: string) {
    this.socket = socket;
    this.remoteIp = remoteIp;
    this.lastPingPong = new Date();

    PoWClient.activeClients.push(this);

    this.socket.on("message", (data, isBinary) => this.onClientMessage(data, isBinary));
    this.socket.on("ping", (data) => {
      this.lastPingPong = new Date();
      if(this.socket)
        this.socket.pong(data)
    });
    this.socket.on("pong", (data) => {
      this.lastPingPong = new Date();
    });
    this.socket.on("error", (err) => {
      ServiceManager.GetService(PoWStatusLog).emitLog(PoWStatusLogLevel.WARNING, "WebSocket error: " + err.toString());
      try {
        if(this.socket)
          this.socket.close();
      } catch(ex) {}
      this.dispose();
    });
    this.socket.on("close", () => {
      this.dispose();
    });
    this.pingClientLoop();
  }

  public getSession(): PoWSession {
    return this.session;
  }

  public setSession(session: PoWSession) {
    this.session = session;
    setTimeout(() => this.refreshFaucetStatus(), 100);
  }

  public getRemoteIP(): string {
    return this.remoteIp;
  }

  public getClientVersion(): string {
    return this.clientVersion;
  }

  private dispose() {
    this.socket = null;

    let clientIdx = PoWClient.activeClients.indexOf(this);
    if(clientIdx !== -1)
      PoWClient.activeClients.splice(clientIdx, 1);

    if(this.pingTimer) {
      clearInterval(this.pingTimer);
      this.pingTimer = null;
    }
    
    if(this.session)
      this.session.setActiveClient(null);
  }

  private killClient(reason?: string) {
    if(!this.socket)
      return;
    try {
      this.sendErrorResponse("CLIENT_KILLED", "Client killed: " + (reason || ""), null, PoWStatusLogLevel.HIDDEN);
      this.socket.close();
    } catch(ex) {}
    this.socket = null;
  }

  private pingClientLoop() {
    this.pingTimer = setInterval(() => {
      if(!this.socket)
        return;
      
      let pingpongTime = Math.floor(((new Date()).getTime() - this.lastPingPong.getTime()) / 1000);
      if(pingpongTime > faucetConfig.powPingTimeout) {
        this.killClient("ping timeout");
        return;
      }
      
      this.socket.ping();
    }, faucetConfig.powPingInterval * 1000);
  }

  public sendMessage(action: string, data?: any, rsp?: any) {
    if(!this.socket)
      return;
    
    let message: any = {
      action: action
    };
    if(data !== undefined)
      message.data = data;
    if(rsp !== undefined)
      message.rsp = rsp;
    
    this.socket.send(JSON.stringify(message));
  }

  private sendErrorResponse(errCode: string, errMessage: string, reqMsg?: any, logLevel?: PoWStatusLogLevel, data?: any) {
    if(!logLevel)
      logLevel = PoWStatusLogLevel.WARNING;
    let logReqMsg = reqMsg && logLevel !== PoWStatusLogLevel.INFO;
    ServiceManager.GetService(PoWStatusLog).emitLog(logLevel, "Returned error to client: [" + errCode + "] " + errMessage + (logReqMsg ? "\n    Message: " + JSON.stringify(reqMsg) : ""));
    
    let resObj: any = {
      code: errCode,
      message: errMessage
    };
    if(data)
      resObj.data = data;
    this.sendMessage("error", resObj, reqMsg ? reqMsg.id : undefined);
  }

  public sendFaucetStatus(status: IFaucetStatus[], hash: string) {
    if(this.statusHash === hash)
      return;
    this.statusHash = hash;
    this.sendMessage("faucetStatus", status);
  }

  public refreshFaucetStatus() {
    let status = ServiceManager.GetService(FaucetStatus).getFaucetStatus(this.clientVersion, this.session);
    this.sendFaucetStatus(status.status, status.hash);
  }

  private onClientMessage(data: RawData, isBinary: boolean) {
    let message;
    try {
      message = JSON.parse(data.toString());
    } catch(ex) {
      this.killClient("invalid message: " + ex.toString());
      return;
    }
    if(!message || typeof message !== "object")
      return;

    switch(message.action) {
      case "getConfig":
        this.onCliGetConfig(message);
        break;
      case "startSession":
        this.onCliStartSession(message);
        break;
      case "resumeSession":
        this.onCliResumeSession(message);
        break;
      case "recoverSession":
        this.onCliRecoverSession(message);
        break;
      case "foundShare":
        this.onCliFoundShare(message);
        break;
      case "verifyResult":
        this.onCliVerifyResult(message);
        break;
      case "closeSession":
        this.onCliCloseSession(message);
        break;
      case "claimRewards":
        this.onCliClaimRewards(message);
        break;
      case "watchClaimTx":
        this.onCliWatchClaimTx(message);
        break;
      case "refreshBoost":
        this.onCliRefreshBoost(message);
        break;
      default:
        this.sendMessage("error", {
          code: "INVALID_ACTION",
          message: "Unknown action"
        }, message.id);
        break;
    }
  }

  private onCliGetConfig(message: any) {
    let reqId = message.id || undefined;
    if(message.data && message.data.version)
      this.clientVersion = message.data.version;

    let clientFaucetConfig = ServiceManager.GetService(FaucetWebApi).getFaucetConfig(this);
    this.statusHash = clientFaucetConfig.faucetStatusHash;

    this.sendMessage("config", clientFaucetConfig, reqId);
  }

  private async onCliStartSession(message: any) {
    let reqId = message.id || undefined;
    let sessionIdent = "";

    if(this.session)
      return this.sendErrorResponse("INVALID_REQUEST", "Duplicate Session", message);
    if(typeof message.data !== "object" || !message.data)
      return this.sendErrorResponse("INVALID_REQUEST", "Invalid request", message);

    if(faucetConfig.denyNewSessions) {
      let denyMessage = typeof faucetConfig.denyNewSessions === "string" ? faucetConfig.denyNewSessions : "The faucet is currently not allowing new sessions";
      return this.sendErrorResponse("FAUCET_DISABLED", denyMessage, message, PoWStatusLogLevel.INFO);
    }

    if(faucetConfig.captchas && faucetConfig.captchas.checkSessionStart) {
      if(!message.data.token)
        return this.sendErrorResponse("INVALID_CAPTCHA", "Captcha check required to start new session", message, PoWStatusLogLevel.INFO);
      let tokenValidity = await ServiceManager.GetService(CaptchaVerifier).verifyToken(message.data.token, this.remoteIp);
      if(!tokenValidity)
        return this.sendErrorResponse("INVALID_CAPTCHA", "Captcha verification failed", message, PoWStatusLogLevel.INFO);
      if(typeof tokenValidity === "string")
        sessionIdent = tokenValidity;
    }

    if(faucetConfig.concurrentSessions > 0 && PoWSession.getConcurrentSessionCount(this.remoteIp) >= faucetConfig.concurrentSessions)
      return this.sendErrorResponse("CONCURRENCY_LIMIT", "Concurrent session limit reached", message, PoWStatusLogLevel.INFO);

    let targetAddr: string = message.data.addr;
    if(typeof targetAddr === "string" && targetAddr.match(/^[-a-zA-Z0-9@:%._\+~#=]{1,256}\.eth$/) && faucetConfig.ensResolver) {
      try {
        targetAddr = await ServiceManager.GetService(EnsWeb3Manager).resolveEnsName(targetAddr);
      } catch(ex) {
        return this.sendErrorResponse("INVALID_ENSNAME", "Could not resolve ENS Name '" + targetAddr + "': " + ex.toString(), message, PoWStatusLogLevel.INFO);
      }
    }

    if(typeof targetAddr !== "string" || !targetAddr.match(/^0x[0-9a-f]{40}$/i) || targetAddr.match(/^0x0{40}$/i))
      return this.sendErrorResponse("INVALID_ADDR", "Invalid target address: " + targetAddr, message, PoWStatusLogLevel.INFO);

    let addressMarks = ServiceManager.GetService(FaucetStore).getAddressMarks(targetAddr);
    if(addressMarks.indexOf(AddressMark.USED) !== -1)
      return this.sendErrorResponse("INVALID_ADDR", "Cannot start session for " + targetAddr + " (please wait " + renderTimespan(faucetConfig.claimAddrCooldown) + " between requests)", message, PoWStatusLogLevel.INFO);
    else if(addressMarks.length > 0)
      return this.sendErrorResponse("INVALID_ADDR", "Cannot start session for " + targetAddr + " (" + addressMarks.join(",") + ")", message, PoWStatusLogLevel.INFO);
    
    if(typeof faucetConfig.claimAddrMaxBalance === "number") {
      let walletBalance: bigint;
      try {
        walletBalance = await ServiceManager.GetService(EthWeb3Manager).getWalletBalance(targetAddr);
      } catch(ex) {
        return this.sendErrorResponse("BALANCE_ERROR", "Could not get balance of Wallet " + targetAddr + ": " + ex.toString(), message);
      }
      if(walletBalance > faucetConfig.claimAddrMaxBalance)
        return this.sendErrorResponse("BALANCE_LIMIT", "You're already holding " + (Math.round(weiToEth(walletBalance)*1000)/1000) + " " + faucetConfig.faucetCoinSymbol + " in your wallet. Please give others a chance to get some funds too.", message, PoWStatusLogLevel.INFO);
    }

    if(faucetConfig.claimAddrDenyContract) {
      try {
        if(await ServiceManager.GetService(EthWeb3Manager).checkIsContract(targetAddr)) {
          return this.sendErrorResponse("INVALID_ADDR", "Cannot start session for " + targetAddr + " (address is a contract)", message, PoWStatusLogLevel.INFO);
        }
      } catch(ex) {
        return this.sendErrorResponse("BALANCE_ERROR", "Could not check contract status of wallet " + targetAddr + ": " + ex.toString(), message);
      }
    }
    
    if(this.session)
      return this.sendErrorResponse("INVALID_REQUEST", "Duplicate Session", message);
    ServiceManager.GetService(FaucetStore).setAddressMark(targetAddr, AddressMark.USED);

    // create new session
    let session = new PoWSession(this, targetAddr);
    if(sessionIdent)
      session.setIdent(sessionIdent);

    this.sendMessage("ok", {
      sessionId: session.getSessionId(),
      startTime: Math.floor(session.getStartTime().getTime() / 1000),
      preimage: session.getPreImage(),
      targetAddr: targetAddr,
      recovery: session.getSignedSession(),
    }, reqId);

    this.refreshBoostInfoAndNotify();
  }

  private onCliResumeSession(message: any) {
    let reqId = message.id || undefined;

    if(this.session)
      return this.sendErrorResponse("INVALID_REQUEST", "Duplicate Session", message);
    if(typeof message.data !== "object" || !message.data) 
      return this.sendErrorResponse("INVALID_REQUEST", "Invalid request", message);

    let sessionId: string = message.data.sessionId;
    let session: PoWSession;
    if(!isValidGuid(sessionId))
      return this.sendErrorResponse("INVALID_SESSIONID", "Invalid session id: " + sessionId, message);

    if(!(session = PoWSession.getSession(sessionId))) {
      if((session = PoWSession.getClosedSession(sessionId))) {
        let sessClaim: any = null;
        // check if closed session is claimable and return claim token if so
        if(session.isClaimable() && ServiceManager.GetService(FaucetStore).getSessionMarks(session.getSessionId(), []).indexOf(SessionMark.CLAIMED) === -1) {
          sessClaim = {
            balance: session.getBalance().toString(),
            token: session.getSignedSession(),
          };
        }
        return this.sendErrorResponse("SESSION_CLOSED", "Session has been closed.", message, PoWStatusLogLevel.INFO, sessClaim);
      }
      else
        return this.sendErrorResponse("INVALID_SESSIONID", "Unknown session id: " + sessionId, message, PoWStatusLogLevel.INFO);
    }
    

    if(faucetConfig.concurrentSessions > 0 && PoWSession.getConcurrentSessionCount(this.remoteIp, session) >= faucetConfig.concurrentSessions)
      return this.sendErrorResponse("CONCURRENCY_LIMIT", "Concurrent session limit reached", message, PoWStatusLogLevel.INFO);

    let client: PoWClient;
    if((client = session.getActiveClient())) {
      client.setSession(null);
      client.sendMessage("sessionKill", {
        level: "client",
        message: "session resumed from another client",
        token: null
      });
    }

    session.setActiveClient(this);
    this.session = session;
    this.sendMessage("ok", {
      lastNonce: session.getLastNonce(),
    }, reqId);

    this.refreshBoostInfoAndNotify();
  }

  private onCliRecoverSession(message: any) {
    let reqId = message.id || undefined;

    if(this.session)
      return this.sendErrorResponse("INVALID_REQUEST", "Duplicate Session", message);
    if(typeof message.data !== "string" || !message.data)
      return this.sendErrorResponse("INVALID_REQUEST", "Invalid request", message);

    let sessionSplit = message.data.split("|", 2);
    let sessionStr = sessionSplit[0];

    let sessionHash = crypto.createHash("sha256");
    sessionHash.update(faucetConfig.faucetSecret + "\r\n");
    sessionHash.update(sessionStr);

    if(!sessionStr || sessionSplit[1] !== sessionHash.digest('base64'))
      return this.sendErrorResponse("INVALID_DATA", "Invalid recovery data", message);

    let sessionInfo: IPoWSessionRecoveryInfo = JSON.parse(Buffer.from(sessionStr, 'base64').toString("utf8"));
    if(PoWSession.getSession(sessionInfo.id))
      return this.sendErrorResponse("DUPLICATE_SESSION", "Session does already exist and cannot be recovered", message);

    if(faucetConfig.concurrentSessions > 0 && PoWSession.getConcurrentSessionCount(this.remoteIp) >= faucetConfig.concurrentSessions)
      return this.sendErrorResponse("CONCURRENCY_LIMIT", "Concurrent session limit reached", message, PoWStatusLogLevel.INFO);

    let now = Math.floor((new Date()).getTime() / 1000);
    if(faucetConfig.claimSessionTimeout && (now - sessionInfo.startTime) > faucetConfig.claimSessionTimeout)
      return this.sendErrorResponse("SESSION_TIMEOUT", "Session is too old to recover (timeout)", message);
    let sessionMarks = ServiceManager.GetService(FaucetStore).getSessionMarks(sessionInfo.id, []);
    if(sessionMarks.length > 0)
      return this.sendErrorResponse("INVALID_SESSION", "Session cannot be recovered (" + sessionMarks.join(",") + ")", message);

    new PoWSession(this, {
      id: sessionInfo.id,
      startTime: sessionInfo.startTime,
      targetAddr: sessionInfo.targetAddr,
      preimage: sessionInfo.preimage,
      balance: sessionInfo.balance,
      nonce: sessionInfo.nonce,
      ident: sessionInfo.ident,
    });
    this.sendMessage("ok", null, reqId);

    this.refreshBoostInfoAndNotify();
  }

  private onCliFoundShare(message: any) {
    let reqId = message.id || undefined;

    if(!this.session)
      return this.sendErrorResponse("SESSION_NOT_FOUND", "No active session found", message);
    if(typeof message.data !== "object" || !message.data)
      return this.sendErrorResponse("INVALID_SHARE", "Invalid share data", message);
    
    let shareData: {
      nonces: number[];
      params: string;
      hashrate: number;
    } = message.data;

<<<<<<< HEAD
    if(shareData.params !== getPoWParamsStr()) 
=======
    let powParamsStr = faucetConfig.powScryptParams.cpuAndMemory +
      "|" + faucetConfig.powScryptParams.blockSize +
      "|" + faucetConfig.powScryptParams.parallelization +
      "|" + faucetConfig.powScryptParams.keyLength +
      "|" + faucetConfig.powScryptParams.difficulty;

    if(shareData.params !== powParamsStr) 
>>>>>>> 75fb6fa5
      return this.sendErrorResponse("INVALID_SHARE", "Invalid share params", message);
    if(shareData.nonces.length !== faucetConfig.powNonceCount)
      return this.sendErrorResponse("INVALID_SHARE", "Invalid nonce count", message);
    
    let lastNonce = this.session.getLastNonce();
    for(let i = 0; i < shareData.nonces.length; i++) {
      if(shareData.nonces[i] <= lastNonce)
        return this.sendErrorResponse("INVALID_SHARE", "Nonce too low", message);
      lastNonce = shareData.nonces[i];
    }
    this.session.setLastNonce(lastNonce);
    if(shareData.hashrate)
      this.session.reportHashRate(shareData.hashrate);
    this.session.resetMissedVerifications();
    
    if(faucetConfig.powHashrateHardLimit > 0) {
      let sessionAge = Math.floor(((new Date()).getTime() - this.session.getStartTime().getTime()) / 1000);
      let nonceLimit = (sessionAge + 30) * faucetConfig.powHashrateHardLimit;
      if(lastNonce > nonceLimit)
        return this.sendErrorResponse("HASHRATE_LIMIT", "Nonce too high (did you evade the hashrate limit?) " + sessionAge + "/" + nonceLimit, message);
    }

    let shareVerification = new PoWShareVerification(this.session, shareData.nonces);
    shareVerification.startVerification().then((result) => {
      if(!result.isValid)
        this.sendErrorResponse("WRONG_SHARE", "Share verification failed", message);
      else {
        if(reqId)
          this.sendMessage("ok", null, reqId);
        
        let faucetStats = ServiceManager.GetService(FaucetStatsLog);
        faucetStats.statShareCount++;
        faucetStats.statShareRewards += result.reward;
        faucetStats.statVerifyCount += shareVerification.getMinerVerifyCount();
        faucetStats.statVerifyMisses += shareVerification.getMinerVerifyMisses();
      }
    }, () => {
      if(this.session)
        this.sendErrorResponse("VERIFY_FAILED", "Share verification error", message);
    });
  }
  
  private onCliVerifyResult(message: any) {
    if(!this.session)
      return this.sendErrorResponse("SESSION_NOT_FOUND", "No active session found");
    if(typeof message.data !== "object" || !message.data)
      return this.sendErrorResponse("INVALID_VERIFYRESULT", "Invalid verification result data");

    let verifyRes: {
      shareId: string;
      isValid: boolean;
    } = message.data;

    let verifyValid = PoWShareVerification.processVerificationResult(verifyRes.shareId, this.session.getSessionId(), verifyRes.isValid);
    let verifyReward: bigint;
    if(verifyValid && this.session && (verifyReward = ServiceManager.GetService(PoWRewardLimiter).getVerificationReward(this.session)) > 0 && this.session) {
      this.session.addBalance(verifyReward);

      let faucetStats = ServiceManager.GetService(FaucetStatsLog);
      faucetStats.statVerifyReward += verifyReward;

      this.sendMessage("updateBalance", {
        balance: this.session.getBalance().toString(),
        recovery: this.session.getSignedSession(),
        reason: "valid verification"
      });
    }
  }

  private onCliCloseSession(message: any) {
    let reqId = message.id || undefined;

    if(!this.session) 
      return this.sendErrorResponse("SESSION_NOT_FOUND", "No active session found", message);

    let session = this.session;
    this.session.closeSession(true, true);

    let claimToken = session.isClaimable() ? session.getSignedSession() : null;
    this.sendMessage("ok", {
      claimable: session.isClaimable(),
      token: claimToken
    }, reqId);
  }

  private async onCliClaimRewards(message: any) {
    let reqId = message.id || undefined;

    if(typeof message.data !== "object" || !message.data || !message.data.token)
      return this.sendErrorResponse("INVALID_CLAIM", "Invalid claim token (missing)", message);

    if(faucetConfig.captchas && faucetConfig.captchas.checkBalanceClaim) {
      if(!message.data.captcha) 
        return this.sendErrorResponse("INVALID_CAPTCHA", "Captcha check required to claim rewards", message, PoWStatusLogLevel.INFO);
      let tokenValidity = await ServiceManager.GetService(CaptchaVerifier).verifyToken(message.data.captcha, this.remoteIp);
      if(!tokenValidity)
        return this.sendErrorResponse("INVALID_CAPTCHA", "Captcha verification failed", message, PoWStatusLogLevel.INFO);
    }

    let sessionSplit = message.data.token.split("|", 2);
    let sessionStr = sessionSplit[0];

    let sessionHash = crypto.createHash("sha256");
    sessionHash.update(faucetConfig.faucetSecret + "\r\n");
    sessionHash.update(sessionStr);

    if(!sessionStr || sessionSplit[1] !== sessionHash.digest('base64')) 
      return this.sendErrorResponse("INVALID_CLAIM", "Invalid claim token (verification failed)", message);

    let sessionInfo: IPoWSessionRecoveryInfo = JSON.parse(Buffer.from(sessionStr, 'base64').toString("utf8"));
    if(!sessionInfo.claimable)
      return this.sendErrorResponse("INVALID_CLAIM", "Invalid claim token (not claimable)", message);

    var startTime = new Date(sessionInfo.startTime * 1000);
    if(faucetConfig.claimSessionTimeout && ((new Date()).getTime() - startTime.getTime()) / 1000 > faucetConfig.claimSessionTimeout)
      return this.sendErrorResponse("INVALID_CLAIM", "Invalid claim token (expired)", message);

    let sessionMarks = ServiceManager.GetService(FaucetStore).getSessionMarks(sessionInfo.id, [SessionMark.CLOSED]);
    if(sessionMarks.length > 0) 
      return this.sendErrorResponse("INVALID_CLAIM", "Session is not allowed to claim (" + sessionMarks.join(",") + ")", message);

    ServiceManager.GetService(FaucetStore).setSessionMark(sessionInfo.id, SessionMark.CLAIMED);

    let closedSession = PoWSession.getClosedSession(sessionInfo.id);
    if(closedSession)
      closedSession.setSessionStatus(PoWSessionStatus.CLAIMED);

    let claimTx = ServiceManager.GetService(EthWeb3Manager).addClaimTransaction(sessionInfo.targetAddr, BigInt(sessionInfo.balance), sessionInfo.id);
    claimTx.once("confirmed", () => {
      let faucetStats = ServiceManager.GetService(FaucetStatsLog);
      faucetStats.statClaimCount++;
      faucetStats.statClaimRewards += BigInt(sessionInfo.balance);
    });
    this.bindClaimTxEvents(claimTx);
    this.sendMessage("ok", null, reqId);
  }

  private onCliWatchClaimTx(message: any) {
    let reqId = message.id || undefined;
    if(typeof message.data !== "object" || !message.data || !message.data.sessionId)
      return this.sendErrorResponse("INVALID_WATCHCLAIM", "Invalid watch claim request", message);

    let claimTx = ServiceManager.GetService(EthWeb3Manager).getClaimTransaction(message.data.sessionId);
    if(!claimTx)
      return this.sendErrorResponse("CLAIM_NOT_FOUND", "Claim transaction not found in queue", message);
    
    this.bindClaimTxEvents(claimTx);
    this.sendMessage("ok", null, reqId);
  }

  private bindClaimTxEvents(claimTx: ClaimTx) {
    claimTx.once("confirmed", () => {
      this.sendMessage("claimTx", {
        session: claimTx.session,
        txHash: claimTx.txhash,
        txBlock: claimTx.txblock
      });
    });
    claimTx.once("failed", () => {
      this.sendMessage("claimTx", {
        session: claimTx.session,
        error: claimTx.failReason
      });
    });
  }

  private onCliRefreshBoost(message: any) {
    let reqId = message.id || undefined;
    if(!this.session)
      return this.sendErrorResponse("SESSION_NOT_FOUND", "No active session found", message);
    
    if(message.data && message.data.passport) {
      this.session.refreshBoostInfo(true, message.data.passport).then((boostInfo) => {
        this.sendMessage("ok", {
          boostInfo: boostInfo,
        }, reqId);
      }, (err) => {
        console.error(err);
        this.sendErrorResponse("BOOST_PASSPORT_INVALID", "Invalid Passport:\n" + err.toString(), message, PoWStatusLogLevel.HIDDEN);
      });
    }
    else {
      this.session.refreshBoostInfo(true).then((boostInfo) => {
        this.sendMessage("ok", {
          boostInfo: boostInfo,
          cooldown: this.session.getBoostRefreshCooldown(),
        }, reqId);
      }, (err) => {
        this.sendErrorResponse("BOOST_REFRESH_FAILED", "Refresh failed: " + err.toString(), message, null, {
          cooldown: this.session.getBoostRefreshCooldown(),
        });
      });
    }
  }

  private refreshBoostInfoAndNotify() {
    if(!this.session)
      return;
    this.session.refreshBoostInfo().then((boostInfo) => {
      this.sendMessage("boostInfo", boostInfo);
    });
  }

}<|MERGE_RESOLUTION|>--- conflicted
+++ resolved
@@ -1,12 +1,7 @@
 import { WebSocket, RawData } from 'ws';
 import * as crypto from "crypto";
-<<<<<<< HEAD
 import { faucetConfig, PoWHashAlgo } from '../common/FaucetConfig';
-import { PoWSession, PoWSessionStatus } from './PoWSession';
-=======
-import { faucetConfig } from '../common/FaucetConfig';
 import { IPoWSessionRecoveryInfo, PoWSession, PoWSessionStatus } from './PoWSession';
->>>>>>> 75fb6fa5
 import { AddressMark, FaucetStore, SessionMark } from '../services/FaucetStore';
 import { renderTimespan } from '../utils/DateUtils';
 import { isValidGuid } from '../utils/GuidUtils';
@@ -440,17 +435,7 @@
       hashrate: number;
     } = message.data;
 
-<<<<<<< HEAD
     if(shareData.params !== getPoWParamsStr()) 
-=======
-    let powParamsStr = faucetConfig.powScryptParams.cpuAndMemory +
-      "|" + faucetConfig.powScryptParams.blockSize +
-      "|" + faucetConfig.powScryptParams.parallelization +
-      "|" + faucetConfig.powScryptParams.keyLength +
-      "|" + faucetConfig.powScryptParams.difficulty;
-
-    if(shareData.params !== powParamsStr) 
->>>>>>> 75fb6fa5
       return this.sendErrorResponse("INVALID_SHARE", "Invalid share params", message);
     if(shareData.nonces.length !== faucetConfig.powNonceCount)
       return this.sendErrorResponse("INVALID_SHARE", "Invalid nonce count", message);
