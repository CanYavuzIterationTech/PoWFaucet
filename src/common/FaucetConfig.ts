import * as fs from 'fs';
import * as path from 'path';
import YAML from 'yaml'
import randomBytes from 'randombytes'

export interface IFaucetConfig {
  appBasePath: string; // base path (set automatically)
  faucetVersion: string; // faucet version (set automatically)
  staticPath: string; // path to the /static directory (set automatically)
  faucetPidFile: string; // path to file to write the process pid to

  buildSeoIndex: boolean; // build SEO optimized index.seo.html and deliver as index page (the blank loader page just looks bad when parsed by search engines)
  buildSeoMeta: {[name: string]: string}; // some additional meta tags to add to the SEO optimized page
  faucetStore: string;

  faucetTitle: string; // title of the faucet
  faucetImage: string; // faucet image displayed on the startpage
  faucetHomeHtml: string; // some additional html to show on the startpage
  faucetCoinSymbol: string; // symbol (short name) of the coin that can be mined
  faucetLogFile: string; // logfile for faucet events / null for no log
  faucetLogStatsInterval: number; // print faucet stats to log interval (10min default)
  serverPort: number; // listener port
  faucetSecret: string; // random secret string that is used by the faucet to "sign" session data, so sessions can be restored automatically by clients when faucet is restarted / crashed

  /* PoW parameters */
  powShareReward: number; // reward amount per share (in wei)
  claimMinAmount: number; // minimum balance to payout (in wei)
  claimMaxAmount: number; // maximum balance to payout (in wei)
  powSessionTimeout: number; // maximum mining session time in seconds
  claimSessionTimeout: number; // how long sessions can be payed out in seconds (should be higher than powSessionTimeout)
  powIdleTimeout: number; // maximum number of seconds a session can idle until it gets closed
  claimAddrCooldown: number; // number of seconds to wait before allow to reuse the same address to start another mining session
  claimAddrMaxBalance: null | number; // check balance and deny mining if balance exceeds the limit
  claimAddrDenyContract: boolean; // check and prevent mining if target address is a contract
  powPingInterval: number; // websocket ping interval
  powPingTimeout: number; // kill websocket if no ping/pong for that number of seconds
<<<<<<< HEAD
  powHashAlgo: PoWHashAlgo; // hash algorithm to use ("sc" = SCrypt, "cn" = CryptoNight), defaults to SCrypt
  powScryptParams: IPoWSCryptParams; // scrypt parameters
  powCryptoNightParams: IPoWCryptoNightParams; // cryptonight parameters
=======
  powScryptParams: { // scrypt parameters
    cpuAndMemory: number; // N - iterations count (affects memory and CPU usage, must be a power of 2)
    blockSize: number; // r - block size (affects memory and CPU usage)
    parallelization: number; // p - parallelism factor (threads to run in parallel, affects the memory, CPU usage), should be 1 as webworker is single threaded
    keyLength: number; // klen - how many bytes to generate as output, e.g. 16 bytes (128 bits)
    difficulty: number; // number of 0-bits the scrypt hash needs to start with to be egliable for a reward
  };
>>>>>>> 75fb6fa5
  powNonceCount: number; // number of scrypt hashs to pack into a share (should be low as that just increases verification load on server side)
  powHashrateSoftLimit: number; // maximum allowed mining hashrate (will be throttled to this rate when faster)
  powHashrateHardLimit: number; // maximum allowed mining hashrate (reject shares with nonces that exceet the limit)

  /* PoW-share verification
  Proof of Work shares need to be verified to prevent malicious users from just sending in random numbers.
  As that can lead to a huge verification work load on the server, this faucet can redistribute shares back to other miners for verification.
  These randomly selected miners need to check the share and return its validity to the server within 10 seconds or they're penalized.
  If theres a missmatch in validity-result the share is checked again locally and miners returning a bad verification result are slashed.
  Bad shares always result in a slashing (termination of session and loss of all collected mining balance)
  */
  verifyLocalPercent: number; // percentage of shares validated locally (0 - 100)
  verifyLocalMaxQueue: number; // max number of shares in local validation queue
  verifyMinerPeerCount: number; // min number of mining sessions for verification redistribution - only local verification if not enough active sessions (should be higher than verifyMinerIndividuals)
  verifyLocalLowPeerPercent: number; // percentage of shares validated locally if there are not enough sessions for verification redistribution (0 - 100)
  verifyMinerPercent: number; // percentage of shares to redistribute to miners for verification (0 - 100)
  verifyMinerIndividuals: number; // number of other mining sessions to redistribute a share to for verification
  verifyMinerMaxPending: number; // max number of pending verifications per miner before not sending any more verification requests
  verifyMinerMaxMissed: number; // max number of missed verifications before not sending any more verification requests
  verifyMinerTimeout: number; // timeout for verification requests (client gets penalized if not responding within this timespan)
  verifyMinerReward: number; // reward for responding to a verification request in time
  verifyMinerMissPenalty: number; // penalty for not responding to a verification request (shouldn't be lower than powShareReward, but not too high as this can happen regularily in case of connection loss or so)

  captchas: IFaucetCaptchaConfig | null; // captcha related settings or null to disable all captchas
  concurrentSessions: number; // number of concurrent mining sessions allowed per IP (0 = unlimited)
  ipInfoApi: string; // ip info lookup api url (defaults: http://ip-api.com/json/{ip}?fields=21155839)
  ipRestrictedRewardShare: null | { // ip based restrictions
    hosting?: number | IFacuetRestrictionConfig; // percentage of reward per share if IP is in a hosting range
    proxy?: number | IFacuetRestrictionConfig; // percentage of reward per share if IP is in a proxy range
    [country: string]: number | IFacuetRestrictionConfig; // percentage of reward per share if IP is from given country code (DE/US/...)
  };
  ipInfoMatchRestrictedReward: null | { // ip info pattern based restrictions
    [pattern: string]: number | IFacuetRestrictionConfig; // percentage of reward per share if IP info matches regex pattern
  };
  ipInfoMatchRestrictedRewardFile: null | { // ip info pattern based restrictions from file
    file?: string; // path to file
    yaml?: string|string[]; // path to yaml file (for more actions/kill messages/etc.)
    refresh: number; // refresh interval
  };
  faucetBalanceRestrictedReward: null | { // reward restriction based on faucet wallet balance. lowest value applies
    [limit: number]: number; // limit: min balance in wei, value: percent of normal reward (eg. 50 = half rewards)
  };
  faucetBalanceRestriction: IFaucetBalanceRestrictionConfig;

  spareFundsAmount: number; // minimum balance to leave in the faucet wallet
  noFundsBalance: number; // minimum balance to show the empty faucet error message
  lowFundsBalance: number; // minimum balance to show the low funds warning
  lowFundsWarning: string | boolean; // low faucet balance warning message / true to show the generic message / false to disable the warning
  noFundsError: string | boolean; // empty faucet error message / true to show the generic message / false to disable the error
  rpcConnectionError: string | boolean; // RPC unreachable error message / true to show the generic message / false to disable the error
  denyNewSessions: string | boolean; // prevent creation of new sessions (used for maintenance)

  ethRpcHost: string; // ETH execution layer RPC host
  ethWalletKey: string; // faucet wallet private key
  ethChainId: number | null; // ETH chain id
  ethTxGasLimit: number; // transaction gas limit (wei)
  ethTxMaxFee: number; // max transaction gas fee
  ethTxPrioFee: number; // max transaction priority fee
  ethMaxPending: number; // max number of unconfirmed transactions to create simultaneously
  ethQueueNoFunds: boolean; // queue transactions when faucet is out of funds
  ethTxExplorerLink: string; // link to eth transaction explorer with {txid} as placeholder for transaction id or null for no link

  ethRefillContract: null | { // refill from vault contract or null to disable automatic refilling
    contract: string; // vault contract address
    abi: string; // vault contract abi
    allowanceFn: string; // vault contract getAllowance function name
    allowanceFnArgs: string[]; // vault contract getAllowance function args
    withdrawFn: string; // vault contract withdraw function name
    withdrawFnArgs: string[]; // vault contract withdraw function args
    withdrawGasLimit: number; // gas limit for withdraw transaction (in wei)
    checkContractBalance: boolean | string; // check balance of contract before withdrawing
    contractDustBalance: number; // don't request funds if contract balance is lower than this

    triggerBalance: number;
    cooldownTime: number;
    requestAmount: number;
  };

  ensResolver: IFaucetEnsResolverConfig | null; // ENS resolver options or null to disable ENS names
  faucetStats: IFaucetStatsConfig | null; // faucet stats config or null to disable stats
  resultSharing: IFaucetResultSharingConfig; // result sharing settings (eg. twitter tweet)
  passportBoost: IPassportBoostConfig | null; // passport boost options or null to disable
}

export interface IFacuetRestrictionConfig {
  reward: number;
  msgkey?: string;
  message?: string;
  notify?: boolean|string;
  blocked?: boolean|"close"|"kill";
}

export interface IFaucetCaptchaConfig {
  provider: "hcaptcha"|"recaptcha"|"custom";
  siteKey: string; // site key
  secret: string; // secret key
  checkSessionStart: boolean; // require captcha to start a new mining session
  checkBalanceClaim: boolean; // require captcha to claim mining rewards
}

<<<<<<< HEAD
export enum PoWHashAlgo {
  SCRYPT      = "sc",
  CRYPTONIGHT = "cn",
}

export interface IPoWSCryptParams {
  cpuAndMemory: number; // N - iterations count (affects memory and CPU usage, must be a power of 2)
  blockSize: number; // r - block size (affects memory and CPU usage)
  paralellization: number; // p - parallelism factor (threads to run in parallel, affects the memory, CPU usage), should be 1 as webworker is single threaded
  keyLength: number; // klen - how many bytes to generate as output, e.g. 16 bytes (128 bits)
  difficulty: number; // number of 0-bits the scrypt hash needs to start with to be egliable for a reward
}

export interface IPoWCryptoNightParams {
  algo: number;
  variant: number;
  height: number;
  difficulty: number; // number of 0-bits the scrypt hash needs to start with to be egliable for a reward
}

export type PoWCryptoParams = IPoWSCryptParams | IPoWCryptoNightParams;


=======
export interface IFaucetBalanceRestrictionConfig {
  enabled: boolean;
  targetBalance: number;
}

>>>>>>> 75fb6fa5
export interface IFaucetEnsResolverConfig {
  rpcHost: string; // ETH execution layer RPC host for ENS resolver
  ensAddr: string | null; // ENS Resolver contract address or null for default resolver
}

export interface IFaucetStatsConfig {
  logfile: string;
}

export interface IFaucetResultSharingConfig {
  preHtml: string;
  postHtml: string;
  caption: string;
  [provider: string]: string;
}

export interface IPassportBoostConfig {
  passportCachePath: string;
  trustedIssuers: string[];
  refreshCooldown: number;
  cacheTime: number;
  stampScoring: {[stamp: string]: number};
  boostFactor: {[score: number]: number};
}

let cliArgs = (function() {
  let args = {};
  let arg, key;
  for(let i = 0; i < process.argv.length; i++) {
      if((arg = /^--([^=]+)(?:=(.+))?$/.exec(process.argv[i]))) {
          key = arg[1];
          args[arg[1]] = arg[2] || true;
      }
      else if(key) {
          args[key] = process.argv[i];
          key = null;
      }
  }
  return args;
})();

let packageJson = require('../../package.json');
let basePath = path.join(__dirname, "..", "..");
let configFile: string;
if(cliArgs['config']) {
  if(cliArgs['config'].match(/^\//))
    configFile = cliArgs['config'];
  else
    configFile = path.join(basePath, cliArgs['config']);
}
else
  configFile = path.join(basePath, "faucet-config.yaml");
let defaultConfig: IFaucetConfig = {
  appBasePath: basePath,
  faucetVersion: packageJson.version,
  staticPath: path.join(basePath, "static"),
  faucetPidFile: null,
  buildSeoIndex: true,
  buildSeoMeta: {
    "keywords": "powfaucet,faucet,ethereum,ethereum faucet,evm,eth,pow",
  },
  faucetStore: path.join(basePath, "faucet-store.json"),

  powPingInterval: 10,
  powPingTimeout: 30,
  faucetTitle: "PoW Faucet",
  faucetImage: "/images/fauceth_420.jpg",
  faucetHomeHtml: "",
  faucetCoinSymbol: "ETH",
  faucetLogFile: null,
  faucetLogStatsInterval: 600,
  serverPort: 8080,
  faucetSecret: null,
  powShareReward:     25000000000000000, // 0,025 ETH
  claimMinAmount:    100000000000000000, // 0,1 ETH
  claimMaxAmount:  10000000000000000000, // 10 ETH
  powSessionTimeout: 3600,
  claimSessionTimeout: 7200,
  powIdleTimeout: 1800,
  claimAddrCooldown: 7200,
  claimAddrMaxBalance: null,
  claimAddrDenyContract: false,
  powHashAlgo: null,
  powScryptParams: {
    cpuAndMemory: 4096,
    blockSize: 8,
    parallelization: 1,
    keyLength: 16,
    difficulty: 9
  },
  powCryptoNightParams: {
    algo: 0,
    variant: 0,
    height: 0,
    difficulty: 9
  },
  powNonceCount: 1,
  powHashrateSoftLimit: 0,
  powHashrateHardLimit: 0,
  verifyLocalPercent: 10,
  verifyLocalMaxQueue: 100,
  verifyMinerPeerCount: 2,
  verifyLocalLowPeerPercent: 100,
  verifyMinerPercent: 100,
  verifyMinerIndividuals: 2,
  verifyMinerMaxPending: 10,
  verifyMinerMaxMissed: 10,
  verifyMinerTimeout: 15,
  verifyMinerReward: 0,
  verifyMinerMissPenalty: 10000000000000000,
  captchas: null,
  concurrentSessions: 0,
  ipInfoApi: "http://ip-api.com/json/{ip}?fields=21155839",
  ipRestrictedRewardShare: null,
  ipInfoMatchRestrictedReward: null,
  ipInfoMatchRestrictedRewardFile: null,
  faucetBalanceRestrictedReward: null,
  faucetBalanceRestriction: null,
  spareFundsAmount:   10000000000000000, // 0,01 ETH
  noFundsBalance:    100000000000000000, // 0,1 ETH
  lowFundsBalance: 10000000000000000000, // 10 ETH
  lowFundsWarning: true,
  noFundsError: true,
  rpcConnectionError: true,
  denyNewSessions: false,
  ethRpcHost: "http://127.0.0.1:8545/",
  ethWalletKey: "fc2d0a2d823f90e0599e1e9d9202204e42a5ed388000ab565a34e7cbb566274b",
  ethChainId: null,
  ethTxGasLimit: 21000,
  ethTxMaxFee: 1800000000,
  ethTxPrioFee: 800000000,
  ethMaxPending: 12,
  ethQueueNoFunds: false,
  ethTxExplorerLink: null,
  ethRefillContract: null,
  ensResolver: null,
  faucetStats: null,
  resultSharing: null,
  passportBoost: null,
};

export let faucetConfig: IFaucetConfig = null;

export function loadFaucetConfig() {
  let config: IFaucetConfig;

  if(!fs.existsSync(configFile)) {
    // create copy of faucet-config.example.yml
    let exampleConfigFile = path.join(basePath, "faucet-config.example.yaml")
    if(!fs.existsSync(exampleConfigFile))
      throw exampleConfigFile + " not found";

    let exampleYamlSrc = fs.readFileSync(exampleConfigFile, "utf8");
    exampleYamlSrc = exampleYamlSrc.replace(/^ethWalletKey:.*$/m, 'ethWalletKey: "' + randomBytes(32).toString("hex") + '"');
    exampleYamlSrc = exampleYamlSrc.replace(/^faucetSecret:.*$/m, 'faucetSecret: "' + randomBytes(40).toString("hex") + '"');

    fs.writeFileSync(configFile, exampleYamlSrc);
  }

  console.log("Loading yaml faucet config from " + configFile);
  let yamlSrc = fs.readFileSync(configFile, "utf8");
  let yamlObj = YAML.parse(yamlSrc);
  config = yamlObj;

  if(!config.faucetSecret) {
    if((config as any).powSessionSecret)
      config.faucetSecret = (config as any).powSessionSecret;
    else
      throw "faucetSecret in config must not be left empty";
  }
  if(!config.captchas && (config as any).hcaptcha)
    config.captchas = (config as any).hcaptcha;
  if(config.powScryptParams && typeof config.powScryptParams.parallelization !== "number")
    config.powScryptParams.parallelization = (config.powScryptParams as any).paralellization || 1;

  if(!faucetConfig)
    faucetConfig = {} as any;
  Object.assign(faucetConfig, defaultConfig, config);
}<|MERGE_RESOLUTION|>--- conflicted
+++ resolved
@@ -34,19 +34,9 @@
   claimAddrDenyContract: boolean; // check and prevent mining if target address is a contract
   powPingInterval: number; // websocket ping interval
   powPingTimeout: number; // kill websocket if no ping/pong for that number of seconds
-<<<<<<< HEAD
   powHashAlgo: PoWHashAlgo; // hash algorithm to use ("sc" = SCrypt, "cn" = CryptoNight), defaults to SCrypt
   powScryptParams: IPoWSCryptParams; // scrypt parameters
   powCryptoNightParams: IPoWCryptoNightParams; // cryptonight parameters
-=======
-  powScryptParams: { // scrypt parameters
-    cpuAndMemory: number; // N - iterations count (affects memory and CPU usage, must be a power of 2)
-    blockSize: number; // r - block size (affects memory and CPU usage)
-    parallelization: number; // p - parallelism factor (threads to run in parallel, affects the memory, CPU usage), should be 1 as webworker is single threaded
-    keyLength: number; // klen - how many bytes to generate as output, e.g. 16 bytes (128 bits)
-    difficulty: number; // number of 0-bits the scrypt hash needs to start with to be egliable for a reward
-  };
->>>>>>> 75fb6fa5
   powNonceCount: number; // number of scrypt hashs to pack into a share (should be low as that just increases verification load on server side)
   powHashrateSoftLimit: number; // maximum allowed mining hashrate (will be throttled to this rate when faster)
   powHashrateHardLimit: number; // maximum allowed mining hashrate (reject shares with nonces that exceet the limit)
@@ -147,7 +137,11 @@
   checkBalanceClaim: boolean; // require captcha to claim mining rewards
 }
 
-<<<<<<< HEAD
+export interface IFaucetBalanceRestrictionConfig {
+  enabled: boolean;
+  targetBalance: number;
+}
+
 export enum PoWHashAlgo {
   SCRYPT      = "sc",
   CRYPTONIGHT = "cn",
@@ -156,7 +150,7 @@
 export interface IPoWSCryptParams {
   cpuAndMemory: number; // N - iterations count (affects memory and CPU usage, must be a power of 2)
   blockSize: number; // r - block size (affects memory and CPU usage)
-  paralellization: number; // p - parallelism factor (threads to run in parallel, affects the memory, CPU usage), should be 1 as webworker is single threaded
+  parallelization: number; // p - parallelism factor (threads to run in parallel, affects the memory, CPU usage), should be 1 as webworker is single threaded
   keyLength: number; // klen - how many bytes to generate as output, e.g. 16 bytes (128 bits)
   difficulty: number; // number of 0-bits the scrypt hash needs to start with to be egliable for a reward
 }
@@ -171,13 +165,6 @@
 export type PoWCryptoParams = IPoWSCryptParams | IPoWCryptoNightParams;
 
 
-=======
-export interface IFaucetBalanceRestrictionConfig {
-  enabled: boolean;
-  targetBalance: number;
-}
-
->>>>>>> 75fb6fa5
 export interface IFaucetEnsResolverConfig {
   rpcHost: string; // ETH execution layer RPC host for ENS resolver
   ensAddr: string | null; // ENS Resolver contract address or null for default resolver
